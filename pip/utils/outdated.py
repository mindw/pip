--- conflicted
+++ resolved
@@ -9,12 +9,7 @@
 from pip._vendor import lockfile
 from pip._vendor.packaging import version as packaging_version
 
-<<<<<<< HEAD
 from pip.compat import WINDOWS
-from pip.models import PyPI
-=======
-from pip.compat import total_seconds, WINDOWS
->>>>>>> c7cccaca
 from pip.index import PackageFinder
 from pip.locations import USER_CACHE_DIR, running_under_virtualenv
 from pip.utils import ensure_dir, get_installed_version
