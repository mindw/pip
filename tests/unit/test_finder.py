import os
<<<<<<< HEAD

import pytest

import pip.wheel
import pip.pep425tags

=======
import pkg_resources
>>>>>>> 3aafbab8
from pkg_resources import parse_version, Distribution
from pip.backwardcompat import urllib
from pip.req import InstallRequirement
from pip.index import PackageFinder, Link
from pip.exceptions import BestVersionAlreadyInstalled, DistributionNotFound, InstallationError
from pip.util import Inf

from tests.lib.path import Path
from tests.lib import path_to_url
from mock import Mock, patch


def test_no_mpkg(data):
    """Finder skips zipfiles with "macosx10" in the name."""
    finder = PackageFinder([data.find_links], [])
    req = InstallRequirement.from_line("pkgwithmpkg")
    found = finder.find_requirement(req, False)

    assert found.url.endswith("pkgwithmpkg-1.0.tar.gz"), found


def test_no_partial_name_match(data):
    """Finder requires the full project name to match, not just beginning."""
    finder = PackageFinder([data.find_links], [])
    req = InstallRequirement.from_line("gmpy")
    found = finder.find_requirement(req, False)

    assert found.url.endswith("gmpy-1.15.tar.gz"), found


def test_duplicates_sort_ok(data):
    """Finder successfully finds one of a set of duplicates in different
    locations"""
    finder = PackageFinder([data.find_links, data.find_links2], [])
    req = InstallRequirement.from_line("duplicate")
    found = finder.find_requirement(req, False)

    assert found.url.endswith("duplicate-1.0.tar.gz"), found


def test_finder_detects_latest_find_links(data):
    """Test PackageFinder detects latest using find-links"""
    req = InstallRequirement.from_line('simple', None)
    finder = PackageFinder([data.find_links], [])
    link = finder.find_requirement(req, False)
    assert link.url.endswith("simple-3.0.tar.gz")


def test_finder_detects_latest_already_satisfied_find_links(data):
    """Test PackageFinder detects latest already satisified using find-links"""
    req = InstallRequirement.from_line('simple', None)
    #the latest simple in local pkgs is 3.0
    latest_version = "3.0"
    satisfied_by = Mock(
        location = "/path",
        parsed_version = parse_version(latest_version),
        version = latest_version
        )
    req.satisfied_by = satisfied_by
    finder = PackageFinder([data.find_links], [])

    with pytest.raises(BestVersionAlreadyInstalled):
        finder.find_requirement(req, True)


def test_finder_detects_latest_already_satisfied_pypi_links():
    """Test PackageFinder detects latest already satisified using pypi links"""
    req = InstallRequirement.from_line('initools', None)
    #the latest initools on pypi is 0.3.1
    latest_version = "0.3.1"
    satisfied_by = Mock(
        location = "/path",
        parsed_version = parse_version(latest_version),
        version = latest_version
        )
    req.satisfied_by = satisfied_by
    finder = PackageFinder([], ["http://pypi.python.org/simple"])

    with pytest.raises(BestVersionAlreadyInstalled):
        finder.find_requirement(req, True)


class TestWheel:

    def test_not_find_wheel_not_supported(self, data, monkeypatch):
        """
        Test not finding an unsupported wheel.
        """
        monkeypatch.setattr(pip.pep425tags, "supported_tags", [('py1', 'none', 'any')])

        req = InstallRequirement.from_line("simple.dist")
        finder = PackageFinder([data.find_links], [], use_wheel=True)

        with pytest.raises(DistributionNotFound):
            finder.find_requirement(req, True)

    def test_find_wheel_supported(self, data, monkeypatch):
        """
        Test finding supported wheel.
        """
        monkeypatch.setattr(pip.pep425tags, "supported_tags", [('py2', 'none', 'any')])

        req = InstallRequirement.from_line("simple.dist")
        finder = PackageFinder([data.find_links], [], use_wheel=True)
        found = finder.find_requirement(req, True)
        assert found.url.endswith("simple.dist-0.1-py2.py3-none-any.whl"), found

    def test_wheel_over_sdist_priority(self, data):
        """
        Test wheels have priority over sdists.
        `test_link_sorting` also covers this at lower level
        """
        req = InstallRequirement.from_line("priority")
        finder = PackageFinder([data.find_links], [], use_wheel=True)
        found = finder.find_requirement(req, True)
        assert found.url.endswith("priority-1.0-py2.py3-none-any.whl"), found

    def test_existing_over_wheel_priority(self, data):
        """
        Test existing install has priority over wheels.
        `test_link_sorting` also covers this at a lower level
        """
        req = InstallRequirement.from_line('priority', None)
        latest_version = "1.0"
        satisfied_by = Mock(
            location = "/path",
            parsed_version = parse_version(latest_version),
            version = latest_version
            )
        req.satisfied_by = satisfied_by
        finder = PackageFinder([data.find_links], [], use_wheel=True)

        with pytest.raises(BestVersionAlreadyInstalled):
            finder.find_requirement(req, True)

    @patch('pip.pep425tags.supported_tags', [
            ('pyT', 'none', 'TEST'),
            ('pyT', 'TEST', 'any'),
            ('pyT', 'none', 'any'),
            ])
    def test_link_sorting(self):
        """
        Test link sorting
        """
        links = [
            (parse_version('2.0'), Link(Inf), '2.0'),
            (parse_version('2.0'), Link('simple-2.0.tar.gz'), '2.0'),
            (parse_version('1.0'), Link('simple-1.0-pyT-none-TEST.whl'), '1.0'),
            (parse_version('1.0'), Link('simple-1.0-pyT-TEST-any.whl'), '1.0'),
            (parse_version('1.0'), Link('simple-1.0-pyT-none-any.whl'), '1.0'),
            (parse_version('1.0'), Link('simple-1.0.tar.gz'), '1.0'),
            ]

        finder = PackageFinder([], [])
        finder.use_wheel = True

        results = finder._sort_versions(links)
        results2 = finder._sort_versions(sorted(links, reverse=True))

        assert links == results == results2, results2


<<<<<<< HEAD
def test_finder_priority_file_over_page(data):
=======
    @patch('pip.pep425tags.supported_tags', [])
    def test_link_sorting_raises_when_wheel_unsupported(self):
        links = [(parse_version('1.0'), Link('simple-1.0-py2.py3-none-TEST.whl'), '1.0')]
        finder = PackageFinder([], [], use_wheel=True)
        assert_raises(InstallationError, finder._sort_versions, links)


def test_finder_priority_file_over_page():
>>>>>>> 3aafbab8
    """Test PackageFinder prefers file links over equivalent page links"""
    req = InstallRequirement.from_line('gmpy==1.15', None)
    finder = PackageFinder([data.find_links], ["http://pypi.python.org/simple"])
    link = finder.find_requirement(req, False)
    assert link.url.startswith("file://")


def test_finder_priority_page_over_deplink():
    """Test PackageFinder prefers page links over equivalent dependency links"""
    req = InstallRequirement.from_line('gmpy==1.15', None)
    finder = PackageFinder([], ["https://pypi.python.org/simple"])
    finder.add_dependency_links(['http://c.pypi.python.org/simple/gmpy/'])
    link = finder.find_requirement(req, False)
    assert link.url.startswith("https://pypi"), link


def test_finder_priority_nonegg_over_eggfragments():
    """Test PackageFinder prefers non-egg links over "#egg=" links"""
    req = InstallRequirement.from_line('bar==1.0', None)
    links = ['http://foo/bar.py#egg=bar-1.0', 'http://foo/bar-1.0.tar.gz']

    finder = PackageFinder(links, [])

    with patch.object(finder, "_get_pages", lambda x, y: []):
        link = finder.find_requirement(req, False)

    assert link.url.endswith('tar.gz')

    links.reverse()
    finder = PackageFinder(links, [])

    with patch.object(finder, "_get_pages", lambda x, y: []):
        link = finder.find_requirement(req, False)

    assert link.url.endswith('tar.gz')


def test_finder_only_installs_stable_releases(data):
    """
    Test PackageFinder only accepts stable versioned releases by default.
    """

    req = InstallRequirement.from_line("bar", None)

    # using a local index (that has pre & dev releases)
    finder = PackageFinder([], [data.index_url("pre")])
    link = finder.find_requirement(req, False)
    assert link.url.endswith("bar-1.0.tar.gz"), link.url

    # using find-links
    links = ["https://foo/bar-1.0.tar.gz", "https://foo/bar-2.0b1.tar.gz"]
    finder = PackageFinder(links, [])

    with patch.object(finder, "_get_pages", lambda x, y: []):
        link = finder.find_requirement(req, False)
        assert link.url == "https://foo/bar-1.0.tar.gz"

    links.reverse()
    finder = PackageFinder(links, [])

    with patch.object(finder, "_get_pages", lambda x, y: []):
        link = finder.find_requirement(req, False)
        assert link.url == "https://foo/bar-1.0.tar.gz"


def test_finder_installs_pre_releases(data):
    """
    Test PackageFinder finds pre-releases if asked to.
    """

    req = InstallRequirement.from_line("bar", None, prereleases=True)

    # using a local index (that has pre & dev releases)
    finder = PackageFinder([], [data.index_url("pre")])
    link = finder.find_requirement(req, False)
    assert link.url.endswith("bar-2.0b1.tar.gz"), link.url

    # using find-links
    links = ["https://foo/bar-1.0.tar.gz", "https://foo/bar-2.0b1.tar.gz"]
    finder = PackageFinder(links, [])

    with patch.object(finder, "_get_pages", lambda x, y: []):
        link = finder.find_requirement(req, False)
        assert link.url == "https://foo/bar-2.0b1.tar.gz"

    links.reverse()
    finder = PackageFinder(links, [])

    with patch.object(finder, "_get_pages", lambda x, y: []):
        link = finder.find_requirement(req, False)
        assert link.url == "https://foo/bar-2.0b1.tar.gz"


def test_finder_installs_dev_releases(data):
    """
    Test PackageFinder finds dev releases if asked to.
    """

    req = InstallRequirement.from_line("bar", None, prereleases=True)

    # using a local index (that has dev releases)
    finder = PackageFinder([], [data.index_url("dev")])
    link = finder.find_requirement(req, False)
    assert link.url.endswith("bar-2.0.dev1.tar.gz"), link.url


def test_finder_installs_pre_releases_with_version_spec():
    """
    Test PackageFinder only accepts stable versioned releases by default.
    """
    req = InstallRequirement.from_line("bar>=0.0.dev0", None)
    links = ["https://foo/bar-1.0.tar.gz", "https://foo/bar-2.0b1.tar.gz"]

    finder = PackageFinder(links, [])

    with patch.object(finder, "_get_pages", lambda x, y: []):
        link = finder.find_requirement(req, False)
        assert link.url == "https://foo/bar-2.0b1.tar.gz"

    links.reverse()
    finder = PackageFinder(links, [])

    with patch.object(finder, "_get_pages", lambda x, y: []):
        link = finder.find_requirement(req, False)
        assert link.url == "https://foo/bar-2.0b1.tar.gz"


def test_finder_ignores_external_links(data):
    """
    Tests that PackageFinder ignores external links, with or without hashes.
    """
    req = InstallRequirement.from_line("bar", None)

    # using a local index
    finder = PackageFinder([], [data.index_url("externals")])
    link = finder.find_requirement(req, False)
    assert link.filename == "bar-1.0.tar.gz"


def test_finder_finds_external_links_with_hashes_per_project(data):
    """
    Tests that PackageFinder finds external links but only if they have a hash
    using the per project configuration.
    """
    req = InstallRequirement.from_line("bar", None)

    # using a local index
    finder = PackageFinder([], [data.index_url("externals")], allow_external=["bar"])
    link = finder.find_requirement(req, False)
    assert link.filename == "bar-2.0.tar.gz"


def test_finder_finds_external_links_with_hashes_all(data):
    """
    Tests that PackageFinder finds external links but only if they have a hash
    using the all externals flag.
    """
    req = InstallRequirement.from_line("bar", None)

    # using a local index
    finder = PackageFinder([], [data.index_url("externals")], allow_all_external=True)
    link = finder.find_requirement(req, False)
    assert link.filename == "bar-2.0.tar.gz"


def test_finder_finds_external_links_without_hashes_per_project(data):
    """
    Tests that PackageFinder finds external links if they do not have a hash
    """
    req = InstallRequirement.from_line("bar==3.0", None)

    # using a local index
    finder = PackageFinder([], [data.index_url("externals")],
                allow_external=["bar"],
                allow_insecure=["bar"],
            )
    link = finder.find_requirement(req, False)
    assert link.filename == "bar-3.0.tar.gz"


def test_finder_finds_external_links_without_hashes_all(data):
    """
    Tests that PackageFinder finds external links if they do not have a hash
    using the all external flag
    """
    req = InstallRequirement.from_line("bar==3.0", None)

    # using a local index
    finder = PackageFinder([], [data.index_url("externals")],
                allow_all_external=True,
                allow_insecure=["bar"],
            )
    link = finder.find_requirement(req, False)
    assert link.filename == "bar-3.0.tar.gz"


def test_finder_finds_external_links_without_hashes_scraped_per_project(data):
    """
    Tests that PackageFinder finds externally scraped links
    """
    req = InstallRequirement.from_line("bar", None)

    # using a local index
    finder = PackageFinder([], [data.index_url("externals")],
                allow_external=["bar"],
                allow_insecure=["bar"],
            )
    link = finder.find_requirement(req, False)
    assert link.filename == "bar-4.0.tar.gz"


def test_finder_finds_external_links_without_hashes_scraped_all(data):
    """
    Tests that PackageFinder finds externally scraped links using the all
    external flag.
    """
    req = InstallRequirement.from_line("bar", None)

    # using a local index
    finder = PackageFinder([], [data.index_url("externals")],
                allow_all_external=True,
                allow_insecure=["bar"],
            )
    link = finder.find_requirement(req, False)
    assert link.filename == "bar-4.0.tar.gz"


def test_finder_finds_external_links_without_hashes_per_project_all_insecure(data):
    """
    Tests that PackageFinder finds external links if they do not have a hash
    """
    req = InstallRequirement.from_line("bar==3.0", None)

    # using a local index
    finder = PackageFinder([], [data.index_url("externals")],
                allow_external=["bar"],
                allow_all_insecure=True,
            )
    link = finder.find_requirement(req, False)
    assert link.filename == "bar-3.0.tar.gz"


def test_finder_finds_external_links_without_hashes_all_all_insecure(data):
    """
    Tests that PackageFinder finds external links if they do not have a hash
    using the all external flag
    """
    req = InstallRequirement.from_line("bar==3.0", None)

    # using a local index
    finder = PackageFinder([], [data.index_url("externals")],
                allow_all_external=True,
                allow_all_insecure=True,
            )
    link = finder.find_requirement(req, False)
    assert link.filename == "bar-3.0.tar.gz"


def test_finder_finds_external_links_without_hashes_scraped_per_project_all_insecure(data):
    """
    Tests that PackageFinder finds externally scraped links
    """
    req = InstallRequirement.from_line("bar", None)

    # using a local index
    finder = PackageFinder([], [data.index_url("externals")],
                allow_external=["bar"],
                allow_all_insecure=True,
            )
    link = finder.find_requirement(req, False)
    assert link.filename == "bar-4.0.tar.gz"


def test_finder_finds_external_links_without_hashes_scraped_all_all_insecure(data):
    """
    Tests that PackageFinder finds externally scraped links using the all
    external flag.
    """
    req = InstallRequirement.from_line("bar", None)

    # using a local index
    finder = PackageFinder([], [data.index_url("externals")],
                allow_all_external=True,
                allow_all_insecure=True,
            )
    link = finder.find_requirement(req, False)
    assert link.filename == "bar-4.0.tar.gz"

class test_link_package_versions(object):

    # patch this for travis which has distribute in it's base env for now
    @patch('pip.wheel.pkg_resources.get_distribution', lambda x: Distribution(project_name='setuptools', version='0.9'))
    def setup(self):
        self.version = '1.0'
        self.parsed_version = pkg_resources.parse_version(self.version)
        self.search_name = 'pytest'
        self.finder = PackageFinder([], [], use_wheel=True)

    def test_link_package_versions_match_wheel(self):
        """Test that 'pytest' archives match for 'pytest'"""

        # TODO: Uncomment these, when #1217 is fixed
        # link = Link('http:/yo/pytest-1.0.tar.gz')
        # result = self.finder._link_package_versions(link, self.search_name)
        # assert result == [(self.parsed_version, link, self.version)], result

        link = Link('http:/yo/pytest-1.0-py2.py3-none-any.whl')
        result = self.finder._link_package_versions(link, self.search_name)
        assert result == [(self.parsed_version, link, self.version)], result

    def test_link_package_versions_substring_fails(self):
        """Test that 'pytest<something> archives won't match for 'pytest'"""

        # TODO: Uncomment these, when #1217 is fixed
        # link = Link('http:/yo/pytest-xdist-1.0.tar.gz')
        # result = self.finder._link_package_versions(link, self.search_name)
        # assert result == [], result

        # link = Link('http:/yo/pytest2-1.0.tar.gz')
        # result = self.finder._link_package_versions(link, self.search_name)
        # assert result == [], result

        link = Link('http:/yo/pytest_xdist-1.0-py2.py3-none-any.whl')
        result = self.finder._link_package_versions(link, self.search_name)
        assert result == [], result



<|MERGE_RESOLUTION|>--- conflicted
+++ resolved
@@ -1,14 +1,10 @@
 import os
-<<<<<<< HEAD
 
 import pytest
 
 import pip.wheel
 import pip.pep425tags
 
-=======
-import pkg_resources
->>>>>>> 3aafbab8
 from pkg_resources import parse_version, Distribution
 from pip.backwardcompat import urllib
 from pip.req import InstallRequirement
@@ -170,10 +166,6 @@
 
         assert links == results == results2, results2
 
-
-<<<<<<< HEAD
-def test_finder_priority_file_over_page(data):
-=======
     @patch('pip.pep425tags.supported_tags', [])
     def test_link_sorting_raises_when_wheel_unsupported(self):
         links = [(parse_version('1.0'), Link('simple-1.0-py2.py3-none-TEST.whl'), '1.0')]
@@ -181,8 +173,7 @@
         assert_raises(InstallationError, finder._sort_versions, links)
 
 
-def test_finder_priority_file_over_page():
->>>>>>> 3aafbab8
+def test_finder_priority_file_over_page(data):
     """Test PackageFinder prefers file links over equivalent page links"""
     req = InstallRequirement.from_line('gmpy==1.15', None)
     finder = PackageFinder([data.find_links], ["http://pypi.python.org/simple"])
@@ -477,7 +468,7 @@
     @patch('pip.wheel.pkg_resources.get_distribution', lambda x: Distribution(project_name='setuptools', version='0.9'))
     def setup(self):
         self.version = '1.0'
-        self.parsed_version = pkg_resources.parse_version(self.version)
+        self.parsed_version = parse_version(self.version)
         self.search_name = 'pytest'
         self.finder = PackageFinder([], [], use_wheel=True)
 
