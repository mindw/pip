--- conflicted
+++ resolved
@@ -43,11 +43,7 @@
 
 # General information about the project.
 project = 'pip'
-<<<<<<< HEAD
-copyright = '2008-2013, PyPA'
-=======
 copyright = '2008-2014, PyPA'
->>>>>>> c2361e72
 
 # The version info for the project you're documenting, acts as replacement for
 # |version| and |release|, also used in various other places throughout the
@@ -105,7 +101,6 @@
 
 # The theme to use for HTML and HTML Help pages.  Major themes that come with
 # Sphinx are currently 'default' and 'sphinxdoc'.
-<<<<<<< HEAD
 if os.environ.get('DOCS_LOCAL'):
     import sphinx_rtd_theme
     html_theme = "sphinx_rtd_theme"
@@ -113,15 +108,6 @@
 else:
     # on RTD
     html_theme = 'default'
-=======
-html_theme = 'default'
-if not on_rtd:
-    try:
-        import sphinx_rtd_theme
-        html_theme = 'sphinx_rtd_theme'
-    except ImportError:
-        pass
->>>>>>> c2361e72
 
 # Theme options are theme-specific and customize the look and feel of a theme
 # further.  For a list of options available for each theme, see the
@@ -129,17 +115,6 @@
 #html_theme_options = {}
 
 # Add any paths that contain custom themes here, relative to this directory.
-<<<<<<< HEAD
-#html_theme_path = []
-=======
-html_theme_path = []
-if not on_rtd:
-    try:
-        import sphinx_rtd_theme
-        html_theme_path = [sphinx_rtd_theme.get_html_theme_path()]
-    except ImportError:
-        pass
->>>>>>> c2361e72
 
 # The name for this set of Sphinx documents.  If None, it defaults to
 # "<project> v<release> documentation".
